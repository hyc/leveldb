--- conflicted
+++ resolved
@@ -198,17 +198,11 @@
     $CXX $CXXFLAGS -x c++ - -o $CXXOUTPUT -ltcmalloc 2>/dev/null  <<EOF
       int main() {}
 EOF
-<<<<<<< HEAD
 #    if [ "$?" = 0 ]; then
 #        PLATFORM_LDFLAGS="$PLATFORM_LDFLAGS -ltcmalloc"
 #    fi
-=======
-    if [ "$?" = 0 ]; then
-        PLATFORM_LIBS="$PLATFORM_LIBS -ltcmalloc"
-    fi
 
     rm -f $CXXOUTPUT 2>/dev/null
->>>>>>> e353fbc7
 fi
 
 PLATFORM_CCFLAGS="$PLATFORM_CCFLAGS $COMMON_FLAGS"
